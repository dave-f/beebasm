# BeebAsm
**Version V1.10-pre**

A portable 6502 assembler with BBC Micro style syntax

Copyright (C) Rich Talbot-Watkins 2007-2012
<richtw1@gmail.com>

This program is free software: you can redistribute it and/or modify
it under the terms of the GNU General Public License as published by
the Free Software Foundation, either version 3 of the License, or
(at your option) any later version.   

This program is distributed in the hope that it will be useful, but
WITHOUT ANY WARRANTY; without even the implied warranty of 
MERCHANTABILITY or FITNESS FOR A PARTICULAR PURPOSE.  See the GNU
General Public License for more details.   

You should have received a copy of the GNU General Public License
along with this program, as COPYING.txt.  If not, see   
http://www.gnu.org/licenses


## CONTENTS

1. [ABOUT BEEBASM](#1-ABOUT-BEEBASM)
2. [BEEBASM 'PHILOSOPHY'](#2-BEEBASM-PHILOSOPHY)
3. [EXAMPLE](#3-EXAMPLE)
4. [COMMAND LINE OPTIONS](#4-COMMAND-LINE-OPTIONS)
5. [SOURCE FILE SYNTAX](#5-SOURCE-FILE-SYNTAX)
6. [ASSEMBLER DIRECTIVES](#6-ASSEMBLER-DIRECTIVES)
7. [TIPS AND TRICKS](#7-TIPS-AND-TRICKS)
8. [DEMO](#8-DEMO)
9. [VERSION HISTORY](#9-VERSION-HISTORY)
10. [REPORTING BUGS](#10-REPORTING-BUGS)



 ## 1. ABOUT BEEBASM

BeebAsm is a 6502 assembler designed specially for developing assembler programs for the BBC Micro.  It uses syntax reminiscent of BBC BASIC's built-in assembler, and is able to output its object code directly into emulator-ready DFS disc images.

Many of the luxuries which come from assembling within the BBC BASIC environment on a real BBC Micro are also available here, including FOR...NEXT loops, conditional assembly (IF...ELSE...ENDIF), and all of BASIC's numerical functions, including SIN, COS and SQR - very useful for building lookup tables directly within a source file.

BeebAsm is distributed with source code, and should be easily portable to any platform you wish.  To build under Windows, you will need to install MinGW (http://www.mingw.org), and the most basic subset of Cygwin (http://www.cygwin.org) which provides Windows versions of the common Unix commands.  Ensure the executables from these two packages are in your
Windows path, and BeebAsm should compile without problems.  Just navigate to the directory containing 'Makefile', and enter 'make code'.




## 2. BEEBASM 'PHILOSOPHY'

BeebAsm is not like most modern assemblers, in that it doesn't just accept a source file, and output the corresponding object code file - after all, what use is a raw 6502 executable file on a PC, outside of an emulated BBC Micro environment?

Although BeebAsm *is* able to do this, this isn't the way it was intended to be used.  Instead, BeebAsm can be pointed at a BBC Micro DFS disc image (.ssd or .dsd file), and can save blocks of assembled object code directly onto the 'disc', as many or as few as you wish.  It is up to the source code to specify which blocks of assembled code to save, and with which name, just as if you were assembling from within BBC BASIC itself.

## 3. EXAMPLE

Rather than trying to explain anything about BeebAsm now, let's leap straight into an example, as it can probably illustrate more about how BeebAsm should be used than a thousand lines of text.

Take the following highly contrived source file: `simple.asm`

-------------------------------------------------------------------------------
```
\ Simple example illustrating use of BeebAsm

oswrch = &FFEE
osasci = &FFE3
addr = &70

ORG &2000         ; code origin (like P%=&2000)

.start
    LDA #22:JSR oswrch
    LDA #7:JSR oswrch
    LDA #mytext MOD 256:STA addr
    LDA #mytext DIV 256:STA addr+1
    LDY #0
.loop
    LDA (addr),Y
    BEQ finished
    JSR osasci
    INY
    BNE loop
.finished
    RTS

.mytext EQUS "Hello world!", 13, 0
.end

SAVE "MyCode", start, end
```
-------------------------------------------------------------------------------

...and then build it with the following command:

`beebasm -i simple.asm -do test.ssd -boot MyCode -v`

This will do the following:

* create a new disc image called test.ssd, set to *OPT 4,3
* assemble the 6502 code and create an executable on the disc called 'MyCode'
* create a !Boot file containing '*RUN MyCode'
* output a listing of the assembled code

Note how the syntax in the source file is very much like BBC BASIC, with a few small differences which we'll look at in detail later.

Note also that the source code tells the assembler what should be saved - in this example, all of the assembled code (from .start to .end), with the filename 'MyCode'.  This might at first seem strange, but it's actually very simple and powerful: you have absolute control over what gets saved.  If we wished, we could assemble more code elsewhere and save it as a separate file, whilst all the defined labels remained visible to both chunks of code.

## 4. COMMAND LINE OPTIONS

At its very most basic, you need know only one command line option:

`-i <filename>`

This specifies the name of the source file for BeebAsm to process.  In the absence of any switches specifying disc image filenames, SAVE commands in the source code will write out object files directly to the current directory.

`-o <filename>`

If this is specified, then the SAVE command can be used without supplying a filename, and this one will be used instead.  This allows BeebAsm to be used like a conventional assembler, specifying both input and output filenames from the command line.

`-do <filename>`

This specifies the name of a new disc image to be created.  All object code files will be saved to within this disc image.

`-boot <DFS filename>`

If specifed, BeebAsm will create a !Boot file on the new disc image, containing the command `*RUN <DFS filename>`.  The new disc image will already be set to `*OPT 4,3` (`*EXEC !Boot`).

`-opt <value>`

If specified, this sets the disc option of the generated disc image (i.e. the `*OPT 4,n` value) to the value specified.  This overrides the -boot option.

`-title <title>`

If specified, this sets the disc title of the generated disc image (i.e. the string set by `*TITLE`) to the value specified.

`-writes <n>`

If specified, this sets the number of writes for the generated disc image (i.e. the number shown next to the title in the disc catalogue) to the value specified.

`-di <filename>`

If specified, BeebAsm will use this disc image as a template for the new disc image, rather than creating a new blank one.  This is useful if you have a BASIC loader which you want to run before your executable.  Note this cannot be the same as the `-do` filename!

`-v`

Verbose output.  Assembled code will be output to the screen.

`-vc`

Use Visual C++-style error messages.

`-d`

Dumps all global symbols in Swift-compatible format after assembly. This is used internally by Swift, and is just documented for completeness.

`-dd`

Dumps all global and local symbols in Swift-compatible format after assembly.

`-labels <file>`

Write the output of `-d` or `-dd` to the specified file instead of standard output.

`-w`

If specified, there must be whitespace between opcodes and their labels. This introduces an incompatibility with the BBC BASIC assembler, which allows things like `ck_axy=&70:stack_axy` (i.e. `STA &70`), but makes it possible for macros to have names which begin with an opcode name, e.g.:

```
    MACRO stack_axy
        PHA:TXA:PHA:TYA:PHA
    ENDMACRO
```

Things like `STA&4000` are permitted with or without `-w`.

`-D <symbol> `

`-D <symbol>=<value>`

Define `<symbol>` before starting to assemble. If `<value>` is not given, `-1` (`TRUE`)
will be used by default. Note that there must be a space between `-D` and the symbol. `<value>` may be in decimal, hexadecimal (prefixed with $, & or 0x) or binary (prefixed with %).

`-D` can be used in conjunction with conditional assignment to provide default values within the source which can be overridden from the command line.

## 5. SOURCE FILE SYNTAX

Assembler instructions are written with the standard 6502 syntax.

A label is defined by preceding it with a `"."`, as per the BBC Micro assembler, e.g.  `.loop`

Instructions can be written one-per-line, or many on one line, separated by colons.  A label need not be followed by a colon.

Comments are introduced by a semicolon or backslash.  Unlike the BBC Micro assembler, these continue to the end of the line, and are not terminated by a colon (because this BBC Micro feature is horrible!).

Numeric literals are in decimal by default, and can be integers or reals. Hex literals are prefixed with `"&"` or `"$"`, binary literals are prefixed with `"%"`. A character in single quotes (e.g. `'A'`) returns its ASCII code.

BeebAsm can accept complex expressions, using a wide variety of operators and functions.  Here's a summary:

```
+ - * /            Addition, subtraction, multiplication, division.
<<                 Arithmetic shift left; same precedence as multiplication
>>                 Arithmetic shift right; same precedence as division
^                  Raise to the power of.
() or []           Bracketed expression.  Use [] to avoid confusion with
                   6502 indirect instructions.
= or ==            Test equality.  Returns 0 or -1.
<> or !=           Test non-equality.  Returns 0 or -1.
< > <= >=          Other comparisons.  Returns 0 or -1.
AND                Bitwise AND.
OR                 Bitwise OR.
EOR                Bitwise EOR.
DIV                Integer division.
MOD                Integer modulus.

LO(val) or <val    Return lsb of 16-bit expression (like 'val MOD 256')
HI(val) or >val    Return msb of 16-bit expression (like 'val DIV 256')
-                  Negate (unary minus)
SQR(val)           Return square root of val
SIN(val)           Return sine of val
COS(val)           Return cosine of val
TAN(val)           Return tangent of val
ASN(val)           Return arc-sine of val
ACS(val)           Return arc-cosine of val
ATN(val)           Return arc-tangent of val
RAD(val)           Convert degrees to radians
DEG(val)           Convert radians to degrees
INT(val)           Round to integer (towards zero)
ABS(val)           Take the absolute value
SGN(val)           Return -1, 0 or 1, depending on the sign of the argument
RND(val)           RND(1) returns a random number between 0 and 1
                   RND(n) returns an integer between 0 and n-1
NOT(val)           Return the bitwise 1's complement of val
LOG(val)           Return the base 10 log of val
LN(val)            Return the natural log of val
EXP(val)           Return e raised to the power of val
```

Also, some constants are defined:

```
PI                 The value of PI (3.1415927...)
FALSE              Returns 0
TRUE               Returns -1
* or P%            A special symbol which returns the current address being
                   assembled at.
CPU                The value set by the CPU assembler directive (see below)
```

Within `EQUB/EQUS` only you can also use the expressions:

```
TIME$              Return assembly date/time in format "Day,DD Mon Year.HH:MM:SS"

TIME$("fmt")       Return assembly date/time in a format determined by "fmt", which
                   is the same format used by the C library strftime().
```

The assembly date/time is constant throughout the assembly; every use of `TIME$`
will return the same date/time.

Variables can be defined at any point using the BASIC syntax, i.e. `addr = &70`.

Note that it is not possible to reassign variables once defined. However `FOR...NEXT` blocks have their own scope (more on this later).

Variables can be defined if they are not already defined using the conditional assignment syntax `=?`, e.g. `addr =? &70`. This is useful in conjunction with the `-D` command line option to provide default values for variables in the source while allowing them to be overridden on the command line. (Because variables cannot be reassigned once defined, it is not possible to define a variable with `-D` *and* with non-conditional assignment.)

(Thanks to Stephen Harris <sweh@spuddy.org> and "ctr" for the `-D`/conditional assignment support.)


## 6. ASSEMBLER DIRECTIVES

These are keywords which control the assembly of the source file. 

Here's a summary:

`ORG <addr>`

Set the address to be assembled from.  This can be changed multiple times   during a source file if you wish (for example) to assemble two separate blocks of code at different addresses, but share the labels between both   blocks.  This is exactly equivalent to BBC BASIC's `P%=<addr>`.


`CPU <n>`

Selects the target CPU, which determines the range of instructions that will be accepted. The default is `0`, which provides the original 6502 instruction set. The only current alternative is 1, which provides the 65C02 instruction set (including `PLX`, `TRB` etc, but not the Rockwell  additions like `BBR`).


`SKIP <bytes>`

Moves the address pointer on by the specified number of bytes.  Use this to reserve a space of a fixed size in the code.


`SKIPTO <addr>`

Moves the address pointer to the specified address.  An error is generated if this address is behind the current address pointer.


`ALIGN <alignment>`

Used to align the address pointer to the next boundary, e.g. use `ALIGN &100` to move to the next page (useful perhaps for positioning a table at a page boundary so that index accesses don't incur a "page crossed" penalty.


<<<<<<< HEAD
`COPYBLOCK <start>,<end>,<dest>`

=======
`COPYBLOCK <start>,<end>,<dest>`

>>>>>>> f77cdb5d
Copies a block of assembled data from one location to another.  This is useful to copy code assembled at one location into a program's data area for relocation at run-time.


`INCLUDE "filename"`

Includes the specified source file in the code at this point.


`INCBIN "filename"`

Includes the specified binary file in the object code at this point.


`EQUB a [, b, c, ...]`

Insert the specified byte(s) into the code.  Note, unlike BBC BASIC, that a comma-separated sequence can be inserted.


`EQUW a [, b, c, ...]`

Insert the specified 16-bit word(s) into the code.


`EQUD a [, b, c, ...]`

Insert the specified 32-bit word(s) into the code.


`EQUS "string" [, "string", byte, ...]`

Inserts the specified string into the code.  Note that this can take a comma-separated list of parameters which may also include bytes.  So, to zero-terminate a string, you can write:

```
EQUS "My string", 0
```

In fact, under the surface, there is no difference between `EQUS` and `EQUB`, which is also able to take strings!


`MAPCHAR <ascii code>, <remapped code>`

`MAPCHAR <start ascii code>, <end ascii code>, <remapped code>`

By default, when `EQUS "string"` is assembled, the ASCII codes of each character are written into the object code.  `MAPCHAR` allows you to specify which value should be written to the object code for each character.

Suppose you have a font which contains the following symbols - `space`, followed by `A-Z`, followed by digits `0-9`, followed by `.,!?-'`

You could specify this with `MAPCHAR` as follows:

```
MAPCHAR ' ', 0
MAPCHAR 'A','Z', 1
MAPCHAR '0','9', 27
MAPCHAR '.', 37
MAPCHAR ',', 38
MAPCHAR '!', 39
MAPCHAR '?', 40
MAPCHAR '-', 41
MAPCHAR ''', 42
```
Now, when writing strings with `EQUS`, these codes will be written out instead of the default ASCII codes.


`GUARD <addr>`

Puts a 'guard' on the specified address which will cause an error if you attempt to assemble code over this address.


`CLEAR <start>, <end>`

Clears all guards between the `<start>` and `<end`> addresses specified.  This can also be used to reset a section of memory which has had code assembled in it previously.  BeebAsm will complain if you attempt to assemble code over previously assembled code at the same address without having `CLEAR`ed it first.


`SAVE "filename", start, end [, exec [, reload] ]`

Saves out object code to either a DFS disc image (if one has been specified), or to the current directory as a standalone file.  A source file must have at least one SAVE statement in it, otherwise nothing will be output.  BeebAsm will warn if this is the case.

`'exec'` can be optionally specified as the execution address of the file when saved to a disc image.

`'reload'` can additionally be specified to save the file on the disc image to a different address to that which it was saved from.  Use this to assemble code at its 'native' address,  but which loads at a DFS-friendly address, ready to be relocated to its correct address upon execution.


`PRINT`

Displays some text.  `PRINT` takes a comma-separated list of strings or values. 

To print a value in hex, prefix the expression with a `'~'` character.

Examples:
```
PRINT "Value of label 'start' =", ~start
PRINT "numdots =", numdots, "dottable size =", dotend-dotstart
```

You can use `FILELINE$` in PRINT commands to show the current file and line number. `CALLSTACK$` will do the same but for all the parent macro and include files as well. See `examples/filelinecallstackdemo.6502` for an example of their use.
			
`ERROR "message"`

Causes BeebAsm to abort assembly with the provided error message.  This can be useful for enforcing certain constraints on generated code, for example:
```
  .table
    FOR n, 1, 32
      EQUB 255 / n
    NEXT
  
IF HI(P%)<>HI(table)
    ERROR "Table crosses page boundary"
ENDIF
```

`FOR <var>, start, end [, step] ... NEXT`

I wanted this to have exactly the same syntax as BASIC, but I couldn't without rewriting my expression parser, so we're stuck with this for now.

It works exactly like BASIC's `FOR...NEXT`.  For example:
```
FOR n, 0, 10, 2    ; loop with n = 0, 2, 4, 6, 8, 10
  PRINT n
  LDA #0:STA &900+n
  LDA #n:STA &901+n
NEXT
```

The variable n only exists for the scope of the `FOR...NEXT` loop. Also, any labels or variables defined within the loop are only visible within it.  However, unlike BBC BASIC, forward references to labels inside the loop will work properly, so, for example, this little multiply routine is perfectly ok:
```
.multiply
\\ multiplies A*X, puts result in product/product+1
CPX #0:BEQ zero
DEX:STX product+1
LSR A:STA product:LDA #0
FOR n, 0, 7
  BCC skip:ADC product+1:.skip   \\ would break BBC BASIC!
  ROR A:ROR product
NEXT
STA product+1:RTS
.zero
STX product:STX product+1:RTS
```

`IF...ELIF...ELSE...ENDIF`

Use to assemble conditionally.  Like anything else in BeebAsm, these statements can be placed on one line, separated by colons, but even if they are, `ENDIF` must be present to denote the end of the `IF` block (unlike BBC BASIC).

Examples of use:
```
\\ build a rather strange table
FOR n, 0, 9
  IF (n AND 1) = 0
    a = n*n
  ELSE
    a = -n*n
  ENDIF
  EQUB a
NEXT

IF debugraster:LDA #3:STA &FE21:ENDIF

IF rom
  ORG &8000
  GUARD &C000
ELIF tube
  ORG &B800
  GUARD &F800
ELSE
  ORG &3C00
  GUARD &7C00
ENDIF
```

`{ ... }`

Curly braces can be used to specify a block of code in which all symbols and labels defined will exist only within this block.  Effectively, this is a mechanism for providing 'local labels' without the slightly cumbersome syntax demanded by some other assemblers.  These can be nested.  Any symbols defined within a block will override any of the same name outside of the block, exactly like C/C++ - not sure if I like this behaviour, but for now it will stay.

Example of use:
```
.initialise
{
    LDY #31
    LDA #0
.loop              ; label visible only within the braces
    STA buffer,Y
    DEY
    BPL loop
    RTS
}

.copy
{
    LDY #31
.loop              ; perfectly ok to define .loop again in a new block
    LDA source,Y
    STA dest,Y
    DEY
    BPL loop
    RTS
}
```
Labels can be defined within a scope which exist outside that scope in two ways.

A label defined using `'.*label'` will be globally visible:
```
.copy_10
{
    LDX #10
.*copy_x
    DEX
.loop
    LDA from,X
    STA to,X
    DEX
    BPL loop
    RTS
}

JSR copy_10
LDX #20
JSR copy_x
```
A label defined using `'.^label'` will be visible in the parent scope:
```
.contrived
{
    LDX #255
    {
        LDY #3
    .^loop
        DEX
        BEQ exit
        DEY
        BNE loop
    }
    LDY #7
    JMP loop ; .loop *is* visible here
.exit
    RTS
}
JMP loop ; error, .loop is *not* visible here
```
For a more realistic example of the use of `'.^label'`, see `scopejumpdemo2.6502`.

(Thanks to Steven Flintham for the implementation of `.*` and `.^.`)


`PUTFILE <host filename>, [<beeb filename>,] <start addr> [,<exec addr>]`

This provides a convenient way of copying a file from the host OS directly to the output disc image.  If no 'beeb filename' is provided, the host filename will be used (and must therefore be 7 characters or less in length). A start address must be provided (and optionally an execution address can be provided too).


`PUTTEXT <host filename>, [<beeb filename>,] <start addr> [,<exec addr>]`

This command is the same as `PUTFILE`, except that the host file is assumed to be a text file and its line endings will be automatically converted to CR (the BBC standard line ending) from any of CR, LF, CRLF or LFCR.

  
`PUTBASIC <host filename> [,<beeb filename>]`

This takes a BASIC program as a plain text file on the host OS, tokenises it,and outputs it to the disc image as a native BASIC file.  Credit to Thomas Harte for the BASIC tokenising routine.  Line numbers can be provided in the text file if desired, but if not present they will be automatically generated. 

See `autolinenumdemo.bas` for an example.
  
  
`MACRO <name> [,<parameter list...>]`

`ENDMACRO`

This pair of commands is used to define assembler macros.  Their use is best
illustrated by an example:
```
MACRO ADDI8 addr, val
  IF val=1
    INC addr
  ELIF val>1
    CLC
    LDA addr
    ADC #val
    STA addr
  ENDIF
ENDMACRO
```

This defines a macro called `ADDI8` ("ADD Immediate 8-bit") whose function is to add a constant to a memory address.  It expects two parameters: the memory address and the constant value.  The body of the macro contains an `IF` block which will generate the most appropriate code according to the constant value passed in.

Then, at any point afterwards, the macro can be used as follows:
```
ADDI8 &900, 1            ; increment address &900 by 1
ADDI8 bonus, 10          ; add 10 to the memory location 'bonus'
ADDI8 pills, pill_add    ; pills += pill_add
```
Macros can also be called from other macros, as demonstrated by this somewhat contrived example:
```
MACRO ADDI16 addr, val
  IF val=0
      ; do nothing
  ELIF val=1
    INC addr
    BNE skip1
    INC addr+1
    .skip1
  ELIF HI(val)=0
    ADDI8 addr, val
    BCC skip2
    INC addr+1
    .skip2
  ELSE
      CLC
    LDA addr
    ADC #LO(val)
    STA addr
    LDA addr+1
    ADC #HI(val)
    STA addr+1
  ENDIF
ENDMACRO
```
Care should be taken with macros, as the details of the code assembled are hidden.  In the above `ADDI16` example, the `C` flag is not set consistently, depending on the inputs to the macro (e.g. it remains unchanged if `val=0` or `1`, and will not be correct if `val<256`).


`ASSERT a [, b, c, ...]`

Abort assembly if any of the expressions is false.


`RANDOMIZE <n>`

Seed the random number generator used by the RND() function.  If this is not used, the random number generator is seeded based on the current time and so each build of a program using `RND()` will be different.

## 7. TIPS AND TRICKS

BeebAsm's approach of treating memory as a canvas which can be written to, saved, and rewritten if desired makes it very easy to create certain types of applications.

Imagine wanting to create a program which used the BBC Micro's main RAM, plus 2 sideways RAM banks.  If there was executable code in main RAM and in both banks, it's quite likely that you'd want to share label names amongst all of these blocks of code, so that main RAM routines could page in the appropriate RAM bank and call a routine in it, and likewise sideways RAM banks could call routines in main RAM.

Here's one way you could do that in BeebAsm:

```
\\ Declare origin of main RAM code
ORG &1100

\\ Put a guard at the start of screen
GUARD &5800

.mainstart
  LDA #5:STA &FE30   ; page in RAM bank 2
  JSR bank2routine
  ...
.mainroutine
  ...
.mainend

SAVE "Main", mainstart, mainend, mainentry


\\ Declare origin of bank 1 code
ORG &8000

\\ Put a guard after the RAM bank so we don't stray over our boundary
GUARD &C000

.bank1start
  ...
  JSR mainroutine
  ...
.bank1end

SAVE "Bank1", bank1start, bank1end


\\ Clear memory used by previous bank
CLEAR &8000, &C000

\\ Declare origin of bank 2 code
ORG &8000

\\ Put a guard after the RAM bank so we don't stray over our boundary
GUARD &C000

.bank2start
  ...
.bank2routine
  RTS
  ...
.bank2end

SAVE "Bank2", bank2start, bank2end
```

Because all of this code is assembled in one session, label and variable names persist across the assembly of all blocks of code.

For tidiness, you could move the source code for each block of code into a different file, and then just INCLUDE these in your main source file:
```
INCLUDE "main.asm"
INCLUDE "bank1.asm"
INCLUDE "bank2.asm"
```

## 8. DEMO

There's a little assembler demo included called `"demo.asm"`.
Build it with something like:

```beebasm -i demo.asm -do demo.ssd -boot Code -v```

and it will create a bootable disc image.

As well as demonstrating some of the features of BeebAsm (including building lookup tables), it's also a fairly good demo of pushing the hardware to its limits, in terms of creating a flicker-free animation, updating at 50Hz. (This is not to say that it's particularly impressive, but nonetheless, it really is pushing the hardware!!)

There is also a demo called `"relocdemo.asm"`, which shows how the 'reload address' feature of SAVE can be used to write self-relocating code.  This is based on the above demo, but it runs at a low address (&300).


## 9. VERSION HISTORY
```
<<<<<<< HEAD
??/??/????  1.10  ?????
=======
??/??/????  1.10  Documented "$" and "%" as literal prefixes (thanks to
                  cardboardguru76 for pointing this out).
		  Fixed silently treating label references starting with "."
		  as 0 (thanks to mungre for this fix).
		  Allowed "-h" and "-help" options to see help.
		  Fixed tokenisation of BASIC pseudo-variables in some cases.
		  (Thanks to Richard Russell for advice on this.)
		  Fixed incorrect line number for errors inside macros with
		  blank lines inside them.
		  Fixed incorrect line numbers from PUTBASIC in some cases.
		  Added FILELINE$ and CALLSTACK$ (thanks to tricky for this)
		  Added -writes, -dd and -labels options (thanks to tricky for these)
>>>>>>> f77cdb5d
12/05/2018  1.09  Added ASSERT
                  Added CPU (as a constant)
                  Added PUTTEXT
                  Added RANDOMIZE
                  Added TIME$
                  Added command line options: -title, -vc, -w, -D
		  Added conditional assignment (=?)
                  Improved error handling in PUTFILE/PUTBASIC
                  Added optional automatic line numbering for PUTBASIC
                  Show a call stack when an error occurs inside a macro
                  Allow label scope-jumping using '.*label' and '.^label'
                  Allow high bits to be set on load/execution addresses
                  Show branch displacement when "Branch out of range" occurs
                  Fixed bugs in duplicate filename detection on disc image
                  Fixed spurious "Branch out of range" error in rare case
19/01/2012  1.08  Fixed makefile for GCC (MinGW) builds.
                  Added COPYBLOCK command to manage blocks of memory.
06/10/2011  1.07  Fixed mixed-case bug for keywords (so now oddities such as
                  INy are parsed correctly).
                  Now function keywords require an open bracket immediately
                  afterwards (which now means that symbol names such as
                  HIGHSCORE, which start with the keyword HI, are valid).
16/06/2011  1.06  Fixed bug in EQUD with unsigned int values.
                  Added ERROR directive.
25/04/2011  1.05  Added macros.
                  Added PUTFILE and PUTBASIC (to tokenise a plaintext BASIC
                  file, using code by Thomas Harte).
02/12/2009  1.04  Additions by Kevin Bracey:
                  Added 65C02 instruction set and CPU directive.
                  Added ELIF, EQUD.
                  SKIP now lists the current address.
27/07/2009  1.03  Bugfix: Corrected the unary < and > operators to
                  correspond to HI and LO as appropriate.
                  Added '$' as a valid hex literal prefix.
                  Added '%' as a binary literal prefix.
06/11/2008  1.02  Bugfix: now it's possible to save location &FFFF.
                  Added 'reload address' parameter to SAVE.
                  Properly integrated the GPL License text into the
                  distribution.
14/04/2008  1.01  Bugfixes: allow lower case index in abs,x or abs,y.
                  Fails if file already exists in output disc image.
                  Symbol names may now begin with assembler opcode names.
30/03/2008  1.00  First stable release.  Corrected a few C++ compliance
                  issues in the source code.
22/01/2008  0.06  Fixed bug with forward-referenced labels in indirect
                  instructions.
09/01/2008  0.05  Added MAPCHAR.  Fixed SKIPTO (see, told you I was doing
                  it quickly!).  Enforce '%' as an end-of-symbol
                  character.  Fixed bug in overlayed assembly.  Warns if
                  there is no SAVE command in the source file.
06/01/2008  0.04  Added braces for scoping labels.  Added INCBIN, SKIPTO.
                  Added some missing functions (NOT, LOG, LN, EXP).
                  Tightened up error checking on assembling out of range
                  addresses (negative, or greater than &FFFF).  Now
                  distinguishes internally between labels and other
                  symbols.
05/01/2008  0.03  Added symbol dump for use with Swift.
20/12/2007  0.02  Fixed small bug which withheld filename and line number
                  display in error messages.
16/12/2007  0.01  First released version.
```



## 10. REPORTING BUGS

BeebAsm was writen by Rich Talbot-Watkins but is now maintained by the members of the 'stardot' forums. 

The official source repository is at https://github.com/stardot/beebasm. 

Please post any questions or comments relating to BeebAsm on the 'Development tools' forum at stardot: http://www.stardot.org.uk/forums/viewforum.php?f=55

Thank you!<|MERGE_RESOLUTION|>--- conflicted
+++ resolved
@@ -300,13 +300,8 @@
 Used to align the address pointer to the next boundary, e.g. use `ALIGN &100` to move to the next page (useful perhaps for positioning a table at a page boundary so that index accesses don't incur a "page crossed" penalty.
 
 
-<<<<<<< HEAD
 `COPYBLOCK <start>,<end>,<dest>`
 
-=======
-`COPYBLOCK <start>,<end>,<dest>`
-
->>>>>>> f77cdb5d
 Copies a block of assembled data from one location to another.  This is useful to copy code assembled at one location into a program's data area for relocation at run-time.
 
 
@@ -717,9 +712,6 @@
 
 ## 9. VERSION HISTORY
 ```
-<<<<<<< HEAD
-??/??/????  1.10  ?????
-=======
 ??/??/????  1.10  Documented "$" and "%" as literal prefixes (thanks to
                   cardboardguru76 for pointing this out).
 		  Fixed silently treating label references starting with "."
@@ -732,7 +724,6 @@
 		  Fixed incorrect line numbers from PUTBASIC in some cases.
 		  Added FILELINE$ and CALLSTACK$ (thanks to tricky for this)
 		  Added -writes, -dd and -labels options (thanks to tricky for these)
->>>>>>> f77cdb5d
 12/05/2018  1.09  Added ASSERT
                   Added CPU (as a constant)
                   Added PUTTEXT
